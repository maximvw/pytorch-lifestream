--- conflicted
+++ resolved
@@ -171,29 +171,6 @@
         Controls the shuffling applied to the data before applying the split.
      """
 
-<<<<<<< HEAD
-    def __init__(
-        self,
-        dataset: List[Dict],
-        pl_module: pl.LightningModule,
-        test_size: float = 0.1,
-        iterable: bool = False,
-        min_seq_len: int = 0,
-        augmentations: List = None,
-        seq_split_strategy: str = 'SampleSlices',
-        split_count: int = 5,
-        split_cnt_min: int = 1,
-        split_cnt_max: int = 4000,
-        train_num_workers: int = 0,
-        train_batch_size: int = 512,
-        valid_num_workers: int = 0,
-        valid_batch_size: int = 512,
-        category_names: List[str] = None,
-        category_max_size: Dict[str, int] = None,
-        col_time: str = 'event_time',
-        drop_cols: List[str] = [],
-        random_state: int = 42):
-=======
     def __init__(self,
                  dataset: List[Dict] = None,
                  pl_module: pl.LightningModule = None,
@@ -221,7 +198,6 @@
         assert dataset or (parquet_train_path and parquet_valid_path), required_s
         if dataset and (parquet_train_path or parquet_valid_path):
             print('`dataset` is supplied, `parquet_train_path` and `parquet_valid_path` will be ignored')
->>>>>>> 06c6679f
 
         super().__init__()
         self.drop_cols = drop_cols
