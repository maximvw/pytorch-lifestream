for SC_HIDDEN_SIZE in 1600 1200 0800 0480 0224 0160 0096 0064 0032
do
  export SC_SUFFIX="hidden_size_bs_0064_hs_${SC_HIDDEN_SIZE}"
  python ../../metric_learning.py \
      params.device="$SC_DEVICE" \
      params.train.batch_size=64 \
      params.rnn.hidden_size=${SC_HIDDEN_SIZE} \
      model_path.model="models/age_pred_mlm__$SC_SUFFIX.p" \
      --conf "conf/dataset.hocon" "conf/mles_params.json"
  python ../../ml_inference.py \
      params.device="$SC_DEVICE" \
<<<<<<< HEAD
=======
      params.valid.batch_size=512 \
>>>>>>> 1660b8d9
      model_path.model="models/age_pred_mlm__$SC_SUFFIX.p" \
      output.path="data/emb__$SC_SUFFIX" \
      --conf "conf/dataset.hocon" "conf/mles_params.json"
done

# Compare
python -m scenario_age_pred compare_approaches --output_file "results/scenario_age_pred__hidden_size.csv" \
    --models lgb \
    --embedding_file_names "emb__hidden_size_bs_0064_hs_*.pickle"<|MERGE_RESOLUTION|>--- conflicted
+++ resolved
@@ -9,10 +9,7 @@
       --conf "conf/dataset.hocon" "conf/mles_params.json"
   python ../../ml_inference.py \
       params.device="$SC_DEVICE" \
-<<<<<<< HEAD
-=======
       params.valid.batch_size=512 \
->>>>>>> 1660b8d9
       model_path.model="models/age_pred_mlm__$SC_SUFFIX.p" \
       output.path="data/emb__$SC_SUFFIX" \
       --conf "conf/dataset.hocon" "conf/mles_params.json"
